--- conflicted
+++ resolved
@@ -38,6 +38,7 @@
 - petersendidit
 - RobHannay
 - ryanflorence
+- rtmann
 - sanketshah19
 - sergiodxa
 - shamsup
@@ -48,9 +49,4 @@
 - timdorr
 - turansky
 - underager
-<<<<<<< HEAD
-- vijaypushkin
-- rtmann
-=======
-- vijaypushkin
->>>>>>> 43ef25a4
+- vijaypushkin
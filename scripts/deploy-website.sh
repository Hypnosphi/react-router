--- conflicted
+++ resolved
@@ -5,24 +5,10 @@
 PUBLIC_PATH="${PUBLIC_PATH:-/}"
 
 root_dir="$(dirname "$(cd "$(dirname "${BASH_SOURCE[0]}")" >/dev/null && pwd)")"
-<<<<<<< HEAD
-tmp_dir="/tmp/reactrouter.com"
-output_dir="$tmp_dir/public"
-=======
 tmp_dir="/tmp/reactrouter-website"
->>>>>>> 30b4c655
 
 # Clone reactrouter-website repo into the tmp dir
 rm -rf $tmp_dir
-<<<<<<< HEAD
-git clone --depth 2 --branch master "git@github.com:ReactTraining/reactrouter.com.git" $tmp_dir
-
-# Build the website into the static/react-router dir
-rm -rf "$output_dir"
-cd "$root_dir/website"
-yarn
-yarn build --output-path "$output_dir" --output-public-path $PUBLIC_PATH
-=======
 git clone --depth 2 --branch v5 "git@github.com:remix-run/reactrouter-website.git" $tmp_dir
 
 # Build the website into the public dir
@@ -30,7 +16,6 @@
 cd "$root_dir/website"
 yarn
 yarn build --output-path "$tmp_dir/public" --output-public-path $PUBLIC_PATH
->>>>>>> 30b4c655
 
 # Commit all changes
 cd $tmp_dir
